--- conflicted
+++ resolved
@@ -37,13 +37,11 @@
       files that are tested for presence of the message keys;
       the unnused keys are filtered out
 
-<<<<<<< HEAD
     --es6
       use es6 format for file generation (eg: plural file)
-=======
+
     --watch
       watch for file change to regenerate files
->>>>>>> 3a1b1ad2
 
 `);
  process.exit(0);
